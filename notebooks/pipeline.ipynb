{
 "cells": [
  {
   "cell_type": "code",
   "execution_count": 48,
   "metadata": {},
   "outputs": [
    {
     "name": "stdout",
     "output_type": "stream",
     "text": [
      "The autoreload extension is already loaded. To reload it, use:\n",
      "  %reload_ext autoreload\n"
     ]
    }
   ],
   "source": [
    "%load_ext autoreload\n",
    "%autoreload 2\n"
   ]
  },
  {
   "cell_type": "code",
   "execution_count": 36,
   "metadata": {},
   "outputs": [],
   "source": [
    "from feature_processing import (\n",
    "    build_k_indices,\n",
    "    mean_imputation,\n",
    "    standardize,\n",
    "    drop_columns,\n",
    "    drop_single_value_columns,\n",
    "    drop_correlated_columns,\n",
    "    median_imputation,\n",
    "    mean_imputation,\n",
    ")\n",
    "from implementations import (\n",
    "    mean_squared_error_gd,\n",
    "    mean_squared_error_sgd,\n",
    "    cross_validation,\n",
    "    logistic_regression,\n",
    "    ridge_regression,\n",
    "    least_squares,\n",
    "    reg_logistic_regression,\n",
    ")\n",
<<<<<<< HEAD
    "from helpers import *\n",
    "import numpy as np\n",
    "import sys\n",
    "\n",
    "sys.path.append(\"../\")\n"
=======
    "from feature_processing import (\n",
    "    build_k_indices,\n",
    "    mean_imputation,\n",
    "    standardize,\n",
    "    drop_columns,\n",
    "    build_poly\n",
    ")\n",
    "\n",
    "from implementations_utils import sigmoid"
>>>>>>> 77421c90
   ]
  },
  {
   "cell_type": "code",
   "execution_count": 3,
   "metadata": {},
   "outputs": [],
   "source": [
    "# dict with models\n",
    "models = {\n",
    "    \"least_squares\": least_squares,\n",
    "    \"ridge_regression\": ridge_regression,\n",
    "    \"logistic_regression\": logistic_regression,\n",
    "    \"reg_logistic_regression\": reg_logistic_regression,\n",
    "    \"linear_regression_gradient_descent\": mean_squared_error_gd,\n",
    "    \"linear_regression_stochastic_gradient_descent\": mean_squared_error_sgd,\n",
    "}\n"
   ]
  },
  {
   "cell_type": "code",
   "execution_count": 4,
   "metadata": {},
   "outputs": [],
   "source": [
    "np.random.seed(42)"
   ]
  },
  {
   "cell_type": "code",
   "execution_count": 12,
   "metadata": {},
   "outputs": [],
   "source": [
    "x_train, x_test, y_train, train_ids, test_ids = load_csv_data(\"../../data/\")\n"
   ]
  },
  {
   "cell_type": "code",
   "execution_count": 13,
   "metadata": {},
   "outputs": [],
   "source": [
    "y_train[np.where(y_train == -1)] = 0"
   ]
  },
  {
   "cell_type": "code",
   "execution_count": 14,
   "metadata": {},
   "outputs": [],
   "source": [
    "x_train = drop_columns(x_train, 0.8)\n",
    "# if column has 80% missing and above, we drop it\n",
    "x_test = drop_columns(x_test, 0.8)\n",
    "# TODO: maybe thiss drops different columns in x_train and x_test. Check it out.\n"
   ]
  },
  {
   "cell_type": "code",
   "execution_count": 15,
   "metadata": {},
   "outputs": [
    {
     "name": "stdout",
     "output_type": "stream",
     "text": [
      "x_train shape:  (328135, 205)\n",
      "x_test shape:  (109379, 205)\n"
     ]
    }
   ],
   "source": [
    "print(\"x_train shape: \", x_train.shape)\n",
    "print(\"x_test shape: \", x_test.shape)"
   ]
  },
  {
   "cell_type": "code",
<<<<<<< HEAD
   "execution_count": null,
=======
   "execution_count": 16,
>>>>>>> 77421c90
   "metadata": {},
   "outputs": [],
   "source": [
    "x_train_temp = x_train.copy()\n",
    "x_test_temp = x_test.copy()\n",
    "\n",
    "x_train_temp, cols_to_keep_1 = drop_columns(x_train, 0.2)\n",
    "\n",
    "x_train_temp, cols_to_keep_2 = drop_correlated_columns(x_train_temp, 0.85)\n",
    "\n",
    "x_train_temp, cols_to_keep_3 = drop_single_value_columns(x_train_temp)\n",
    "\n",
    "# apply the same column selection to x_test\n",
    "x_test_temp = x_test[:, cols_to_keep_1]\n",
    "x_test_temp = x_test_temp[:, cols_to_keep_2]\n",
    "x_test_temp = x_test_temp[:, cols_to_keep_3]\n",
    "\n",
    "categorical_features = []\n",
    "numerical_features = []\n",
    "\n",
    "# find categorical and numerical features\n",
    "for i, feature in enumerate(x_train_temp.T):\n",
    "    if (\n",
    "        np.unique(feature).shape[0] < 30\n",
    "    ):  # the columns with <30 unique values are considered categorical\n",
    "        categorical_features.append(i)\n",
    "    else:\n",
    "        numerical_features.append(i)\n",
    "\n",
    "x_train_temp[:, categorical_features] = median_imputation(\n",
    "    x_train_temp[:, categorical_features]\n",
    ")\n",
    "x_test_temp[:, categorical_features] = median_imputation(\n",
    "    x_test_temp[:, categorical_features]\n",
    ")\n",
    "x_train_temp[:, numerical_features] = mean_imputation(\n",
    "    x_train_temp[:, numerical_features]\n",
    ")\n",
    "x_test_temp[:, numerical_features] = mean_imputation(x_test_temp[:, numerical_features])"
   ]
  },
  {
   "cell_type": "code",
   "execution_count": 17,
   "metadata": {},
   "outputs": [],
   "source": [
    "x_train_temp = standardize(x_train_temp)\n",
    "x_test_temp = standardize(x_test_temp)"
   ]
  },
  {
   "cell_type": "code",
   "execution_count": 18,
   "metadata": {},
   "outputs": [],
   "source": [
    "# x_train = build_poly(x_train, 2)\n",
    "# x_test = build_poly(x_test, 2)"
   ]
  },
  {
   "cell_type": "code",
   "execution_count": 31,
   "metadata": {},
   "outputs": [
    {
     "name": "stdout",
     "output_type": "stream",
     "text": [
      "Cross validation: 1/5\n",
      "Training loss: 0.08609884828981772\n",
      "Testing loss: 0.08630576980178555\n",
      "Training f1 score: 0.2994228148655494\n",
      "Testing f1 score: 0.2951280360164024\n",
      "\n",
      "Cross validation: 2/5\n",
      "Training loss: 0.08612242491566459\n",
      "Testing loss: 0.08622474741297086\n",
      "Training f1 score: 0.29933676809655296\n",
      "Testing f1 score: 0.2944873303297271\n",
      "\n",
      "Cross validation: 3/5\n",
      "Training loss: 0.08638833309210706\n",
      "Testing loss: 0.08611272219594807\n",
      "Training f1 score: 0.29800074364328005\n",
      "Testing f1 score: 0.29968257567169254\n",
      "\n",
      "Cross validation: 4/5\n",
      "Training loss: 0.08519104285162\n",
      "Testing loss: 0.085077084658862\n",
      "Training f1 score: 0.29810908935283925\n",
      "Testing f1 score: 0.3006891030223315\n",
      "\n",
      "Cross validation: 5/5\n",
      "Training loss: 0.08655264442691356\n",
      "Testing loss: 0.08708844563292753\n",
      "Training f1 score: 0.29781692509140867\n",
      "Testing f1 score: 0.3017148678476428\n",
      "\n",
      "________________________________________________________\n",
      "Overall train accuracy:  0.6256350282658053\n",
      "Overall test accuracy:  0.6251268532768525\n",
      "Overall train f1:  0.2985372682099261\n",
      "Overall test f1:  0.2983403825775593\n"
     ]
    }
   ],
   "source": [
    "num_folds = 5\n",
    "mod='reg_logistic'\n",
    "max_iters=50\n",
    "gamma=0.1\n",
    "lambda_=0.01\n",
    "\n",
<<<<<<< HEAD
    "k_indices = build_k_indices(y_train, 5, 42)\n",
    "train_loss, test_loss, acc_train, acc_test, weights = cross_validation(\n",
    "    y_train, x_train_temp, k_indices, 5, models[\"logistic_regression\"], model_args\n",
    ")"
   ]
=======
    "k_indices = build_k_indices(y_train, num_folds, 42)\n",
    "train_loss, test_loss, train_accuracy, test_accuracy, train_f1, test_f1, weights = cross_validation(\n",
    "    y_train, x_train, k_indices, num_folds, lambda_=lambda_, max_iters=max_iters, gamma=gamma, mod=mod)\n",
    "\n",
    "print(\"________________________________________________________\")\n",
    "print(\"Overall train accuracy: \", np.mean(train_accuracy))\n",
    "print(\"Overall test accuracy: \", np.mean(test_accuracy))\n",
    "print(\"Overall train f1: \", np.mean(train_f1))\n",
    "print(\"Overall test f1: \", np.mean(test_f1))\n"
   ]
  },
  {
   "cell_type": "code",
   "execution_count": 41,
   "metadata": {},
   "outputs": [
    {
     "data": {
      "text/plain": [
       "(array([-1,  1]), array([60806, 48573]))"
      ]
     },
     "execution_count": 41,
     "metadata": {},
     "output_type": "execute_result"
    }
   ],
   "source": [
    "#make predictions\n",
    "y_pred = np.dot(x_test, weights)\n",
    "if mod=='reg_logistic' or mod=='logistic':\n",
    "    y_pred=sigmoid(y_pred)\n",
    "\n",
    "y_pred=np.where(y_pred>0.5, 1, 0)\n",
    "y_pred[np.where(y_pred == 0)] = -1\n",
    "np.unique(y_pred, return_counts=True)"
   ]
  },
  {
   "cell_type": "code",
   "execution_count": 42,
   "metadata": {},
   "outputs": [],
   "source": [
    "create_csv_submission(test_ids, y_pred, \"reg_logistic_1.csv\")"
   ]
>>>>>>> 77421c90
  }
 ],
 "metadata": {
  "kernelspec": {
   "display_name": "Python 3",
   "language": "python",
   "name": "python3"
  },
  "language_info": {
   "codemirror_mode": {
    "name": "ipython",
    "version": 3
   },
   "file_extension": ".py",
   "mimetype": "text/x-python",
   "name": "python",
   "nbconvert_exporter": "python",
   "pygments_lexer": "ipython3",
   "version": "3.9.7"
  },
  "vscode": {
   "interpreter": {
    "hash": "916dbcbb3f70747c44a77c7bcd40155683ae19c65e1c03b4aa3499c5328201f1"
   }
  }
 },
 "nbformat": 4,
 "nbformat_minor": 2
}<|MERGE_RESOLUTION|>--- conflicted
+++ resolved
@@ -1,345 +1,325 @@
 {
- "cells": [
-  {
-   "cell_type": "code",
-   "execution_count": 48,
-   "metadata": {},
-   "outputs": [
-    {
-     "name": "stdout",
-     "output_type": "stream",
-     "text": [
-      "The autoreload extension is already loaded. To reload it, use:\n",
-      "  %reload_ext autoreload\n"
-     ]
-    }
+   "cells": [
+      {
+         "cell_type": "code",
+         "execution_count": 48,
+         "metadata": {},
+         "outputs": [
+            {
+               "name": "stdout",
+               "output_type": "stream",
+               "text": [
+                  "The autoreload extension is already loaded. To reload it, use:\n",
+                  "  %reload_ext autoreload\n"
+               ]
+            }
+         ],
+         "source": [
+            "%load_ext autoreload\n",
+            "%autoreload 2\n"
+         ]
+      },
+      {
+         "cell_type": "code",
+         "execution_count": 36,
+         "metadata": {},
+         "outputs": [],
+         "source": [
+            "from feature_processing import (\n",
+            "    build_k_indices,\n",
+            "    mean_imputation,\n",
+            "    standardize,\n",
+            "    drop_columns,\n",
+            "    drop_single_value_columns,\n",
+            "    drop_correlated_columns,\n",
+            "    median_imputation,\n",
+            "    mean_imputation,\n",
+            ")\n",
+            "from implementations import (\n",
+            "    mean_squared_error_gd,\n",
+            "    mean_squared_error_sgd,\n",
+            "    cross_validation,\n",
+            "    logistic_regression,\n",
+            "    ridge_regression,\n",
+            "    least_squares,\n",
+            "    reg_logistic_regression,\n",
+            ")\n",
+            "from feature_processing import (\n",
+            "    build_k_indices,\n",
+            "    mean_imputation,\n",
+            "    standardize,\n",
+            "    drop_columns,\n",
+            "    build_poly\n",
+            ")\n",
+            "\n",
+            "from implementations_utils import sigmoid"
+         ]
+      },
+      {
+         "cell_type": "code",
+         "execution_count": 3,
+         "metadata": {},
+         "outputs": [],
+         "source": [
+            "# dict with models\n",
+            "models = {\n",
+            "    \"least_squares\": least_squares,\n",
+            "    \"ridge_regression\": ridge_regression,\n",
+            "    \"logistic_regression\": logistic_regression,\n",
+            "    \"reg_logistic_regression\": reg_logistic_regression,\n",
+            "    \"linear_regression_gradient_descent\": mean_squared_error_gd,\n",
+            "    \"linear_regression_stochastic_gradient_descent\": mean_squared_error_sgd,\n",
+            "}\n"
+         ]
+      },
+      {
+         "cell_type": "code",
+         "execution_count": 4,
+         "metadata": {},
+         "outputs": [],
+         "source": [
+            "np.random.seed(42)"
+         ]
+      },
+      {
+         "cell_type": "code",
+         "execution_count": 12,
+         "metadata": {},
+         "outputs": [],
+         "source": [
+            "x_train, x_test, y_train, train_ids, test_ids = load_csv_data(\"../../data/\")\n"
+         ]
+      },
+      {
+         "cell_type": "code",
+         "execution_count": 13,
+         "metadata": {},
+         "outputs": [],
+         "source": [
+            "y_train[np.where(y_train == -1)] = 0"
+         ]
+      },
+      {
+         "cell_type": "code",
+         "execution_count": 14,
+         "metadata": {},
+         "outputs": [],
+         "source": [
+            "x_train = drop_columns(x_train, 0.8)\n",
+            "# if column has 80% missing and above, we drop it\n",
+            "x_test = drop_columns(x_test, 0.8)\n",
+            "# TODO: maybe thiss drops different columns in x_train and x_test. Check it out.\n"
+         ]
+      },
+      {
+         "cell_type": "code",
+         "execution_count": 15,
+         "metadata": {},
+         "outputs": [
+            {
+               "name": "stdout",
+               "output_type": "stream",
+               "text": [
+                  "x_train shape:  (328135, 205)\n",
+                  "x_test shape:  (109379, 205)\n"
+               ]
+            }
+         ],
+         "source": [
+            "print(\"x_train shape: \", x_train.shape)\n",
+            "print(\"x_test shape: \", x_test.shape)"
+         ]
+      },
+      {
+         "cell_type": "code",
+         "execution_count": 16,
+         "metadata": {},
+         "outputs": [],
+         "source": [
+            "x_train_temp = x_train.copy()\n",
+            "x_test_temp = x_test.copy()\n",
+            "\n",
+            "x_train_temp, cols_to_keep_1 = drop_columns(x_train, 0.2)\n",
+            "\n",
+            "x_train_temp, cols_to_keep_2 = drop_correlated_columns(x_train_temp, 0.85)\n",
+            "\n",
+            "x_train_temp, cols_to_keep_3 = drop_single_value_columns(x_train_temp)\n",
+            "\n",
+            "# apply the same column selection to x_test\n",
+            "x_test_temp = x_test[:, cols_to_keep_1]\n",
+            "x_test_temp = x_test_temp[:, cols_to_keep_2]\n",
+            "x_test_temp = x_test_temp[:, cols_to_keep_3]\n",
+            "\n",
+            "categorical_features = []\n",
+            "numerical_features = []\n",
+            "\n",
+            "# find categorical and numerical features\n",
+            "for i, feature in enumerate(x_train_temp.T):\n",
+            "    if (\n",
+            "        np.unique(feature).shape[0] < 30\n",
+            "    ):  # the columns with <30 unique values are considered categorical\n",
+            "        categorical_features.append(i)\n",
+            "    else:\n",
+            "        numerical_features.append(i)\n",
+            "\n",
+            "x_train_temp[:, categorical_features] = median_imputation(\n",
+            "    x_train_temp[:, categorical_features]\n",
+            ")\n",
+            "x_test_temp[:, categorical_features] = median_imputation(\n",
+            "    x_test_temp[:, categorical_features]\n",
+            ")\n",
+            "x_train_temp[:, numerical_features] = mean_imputation(\n",
+            "    x_train_temp[:, numerical_features]\n",
+            ")\n",
+            "x_test_temp[:, numerical_features] = mean_imputation(x_test_temp[:, numerical_features])"
+         ]
+      },
+      {
+         "cell_type": "code",
+         "execution_count": 17,
+         "metadata": {},
+         "outputs": [],
+         "source": [
+            "x_train_temp = standardize(x_train_temp)\n",
+            "x_test_temp = standardize(x_test_temp)"
+         ]
+      },
+      {
+         "cell_type": "code",
+         "execution_count": 18,
+         "metadata": {},
+         "outputs": [],
+         "source": [
+            "# x_train = build_poly(x_train, 2)\n",
+            "# x_test = build_poly(x_test, 2)"
+         ]
+      },
+      {
+         "cell_type": "code",
+         "execution_count": 31,
+         "metadata": {},
+         "outputs": [
+            {
+               "name": "stdout",
+               "output_type": "stream",
+               "text": [
+                  "Cross validation: 1/5\n",
+                  "Training loss: 0.08609884828981772\n",
+                  "Testing loss: 0.08630576980178555\n",
+                  "Training f1 score: 0.2994228148655494\n",
+                  "Testing f1 score: 0.2951280360164024\n",
+                  "\n",
+                  "Cross validation: 2/5\n",
+                  "Training loss: 0.08612242491566459\n",
+                  "Testing loss: 0.08622474741297086\n",
+                  "Training f1 score: 0.29933676809655296\n",
+                  "Testing f1 score: 0.2944873303297271\n",
+                  "\n",
+                  "Cross validation: 3/5\n",
+                  "Training loss: 0.08638833309210706\n",
+                  "Testing loss: 0.08611272219594807\n",
+                  "Training f1 score: 0.29800074364328005\n",
+                  "Testing f1 score: 0.29968257567169254\n",
+                  "\n",
+                  "Cross validation: 4/5\n",
+                  "Training loss: 0.08519104285162\n",
+                  "Testing loss: 0.085077084658862\n",
+                  "Training f1 score: 0.29810908935283925\n",
+                  "Testing f1 score: 0.3006891030223315\n",
+                  "\n",
+                  "Cross validation: 5/5\n",
+                  "Training loss: 0.08655264442691356\n",
+                  "Testing loss: 0.08708844563292753\n",
+                  "Training f1 score: 0.29781692509140867\n",
+                  "Testing f1 score: 0.3017148678476428\n",
+                  "\n",
+                  "________________________________________________________\n",
+                  "Overall train accuracy:  0.6256350282658053\n",
+                  "Overall test accuracy:  0.6251268532768525\n",
+                  "Overall train f1:  0.2985372682099261\n",
+                  "Overall test f1:  0.2983403825775593\n"
+               ]
+            }
+         ],
+         "source": [
+            "num_folds = 5\n",
+            "mod='reg_logistic'\n",
+            "max_iters=50\n",
+            "gamma=0.1\n",
+            "lambda_=0.01\n",
+            "\n",
+            "k_indices = build_k_indices(y_train, num_folds, 42)\n",
+            "train_loss, test_loss, train_accuracy, test_accuracy, train_f1, test_f1, weights = cross_validation(\n",
+            "    y_train, x_train, k_indices, num_folds, lambda_=lambda_, max_iters=max_iters, gamma=gamma, mod=mod)\n",
+            "\n",
+            "print(\"________________________________________________________\")\n",
+            "print(\"Overall train accuracy: \", np.mean(train_accuracy))\n",
+            "print(\"Overall test accuracy: \", np.mean(test_accuracy))\n",
+            "print(\"Overall train f1: \", np.mean(train_f1))\n",
+            "print(\"Overall test f1: \", np.mean(test_f1))\n"
+         ]
+      },
+      {
+         "cell_type": "code",
+         "execution_count": 41,
+         "metadata": {},
+         "outputs": [
+            {
+               "data": {
+                  "text/plain": [
+                     "(array([-1,  1]), array([60806, 48573]))"
+                  ]
+               },
+               "execution_count": 41,
+               "metadata": {},
+               "output_type": "execute_result"
+            }
+         ],
+         "source": [
+            "#make predictions\n",
+            "y_pred = np.dot(x_test, weights)\n",
+            "if mod=='reg_logistic' or mod=='logistic':\n",
+            "    y_pred=sigmoid(y_pred)\n",
+            "\n",
+            "y_pred=np.where(y_pred>0.5, 1, 0)\n",
+            "y_pred[np.where(y_pred == 0)] = -1\n",
+            "np.unique(y_pred, return_counts=True)"
+         ]
+      },
+      {
+         "cell_type": "code",
+         "execution_count": 42,
+         "metadata": {},
+         "outputs": [],
+         "source": [
+            "create_csv_submission(test_ids, y_pred, \"reg_logistic_1.csv\")"
+         ]
+      }
    ],
-   "source": [
-    "%load_ext autoreload\n",
-    "%autoreload 2\n"
-   ]
-  },
-  {
-   "cell_type": "code",
-   "execution_count": 36,
-   "metadata": {},
-   "outputs": [],
-   "source": [
-    "from feature_processing import (\n",
-    "    build_k_indices,\n",
-    "    mean_imputation,\n",
-    "    standardize,\n",
-    "    drop_columns,\n",
-    "    drop_single_value_columns,\n",
-    "    drop_correlated_columns,\n",
-    "    median_imputation,\n",
-    "    mean_imputation,\n",
-    ")\n",
-    "from implementations import (\n",
-    "    mean_squared_error_gd,\n",
-    "    mean_squared_error_sgd,\n",
-    "    cross_validation,\n",
-    "    logistic_regression,\n",
-    "    ridge_regression,\n",
-    "    least_squares,\n",
-    "    reg_logistic_regression,\n",
-    ")\n",
-<<<<<<< HEAD
-    "from helpers import *\n",
-    "import numpy as np\n",
-    "import sys\n",
-    "\n",
-    "sys.path.append(\"../\")\n"
-=======
-    "from feature_processing import (\n",
-    "    build_k_indices,\n",
-    "    mean_imputation,\n",
-    "    standardize,\n",
-    "    drop_columns,\n",
-    "    build_poly\n",
-    ")\n",
-    "\n",
-    "from implementations_utils import sigmoid"
->>>>>>> 77421c90
-   ]
-  },
-  {
-   "cell_type": "code",
-   "execution_count": 3,
-   "metadata": {},
-   "outputs": [],
-   "source": [
-    "# dict with models\n",
-    "models = {\n",
-    "    \"least_squares\": least_squares,\n",
-    "    \"ridge_regression\": ridge_regression,\n",
-    "    \"logistic_regression\": logistic_regression,\n",
-    "    \"reg_logistic_regression\": reg_logistic_regression,\n",
-    "    \"linear_regression_gradient_descent\": mean_squared_error_gd,\n",
-    "    \"linear_regression_stochastic_gradient_descent\": mean_squared_error_sgd,\n",
-    "}\n"
-   ]
-  },
-  {
-   "cell_type": "code",
-   "execution_count": 4,
-   "metadata": {},
-   "outputs": [],
-   "source": [
-    "np.random.seed(42)"
-   ]
-  },
-  {
-   "cell_type": "code",
-   "execution_count": 12,
-   "metadata": {},
-   "outputs": [],
-   "source": [
-    "x_train, x_test, y_train, train_ids, test_ids = load_csv_data(\"../../data/\")\n"
-   ]
-  },
-  {
-   "cell_type": "code",
-   "execution_count": 13,
-   "metadata": {},
-   "outputs": [],
-   "source": [
-    "y_train[np.where(y_train == -1)] = 0"
-   ]
-  },
-  {
-   "cell_type": "code",
-   "execution_count": 14,
-   "metadata": {},
-   "outputs": [],
-   "source": [
-    "x_train = drop_columns(x_train, 0.8)\n",
-    "# if column has 80% missing and above, we drop it\n",
-    "x_test = drop_columns(x_test, 0.8)\n",
-    "# TODO: maybe thiss drops different columns in x_train and x_test. Check it out.\n"
-   ]
-  },
-  {
-   "cell_type": "code",
-   "execution_count": 15,
-   "metadata": {},
-   "outputs": [
-    {
-     "name": "stdout",
-     "output_type": "stream",
-     "text": [
-      "x_train shape:  (328135, 205)\n",
-      "x_test shape:  (109379, 205)\n"
-     ]
-    }
-   ],
-   "source": [
-    "print(\"x_train shape: \", x_train.shape)\n",
-    "print(\"x_test shape: \", x_test.shape)"
-   ]
-  },
-  {
-   "cell_type": "code",
-<<<<<<< HEAD
-   "execution_count": null,
-=======
-   "execution_count": 16,
->>>>>>> 77421c90
-   "metadata": {},
-   "outputs": [],
-   "source": [
-    "x_train_temp = x_train.copy()\n",
-    "x_test_temp = x_test.copy()\n",
-    "\n",
-    "x_train_temp, cols_to_keep_1 = drop_columns(x_train, 0.2)\n",
-    "\n",
-    "x_train_temp, cols_to_keep_2 = drop_correlated_columns(x_train_temp, 0.85)\n",
-    "\n",
-    "x_train_temp, cols_to_keep_3 = drop_single_value_columns(x_train_temp)\n",
-    "\n",
-    "# apply the same column selection to x_test\n",
-    "x_test_temp = x_test[:, cols_to_keep_1]\n",
-    "x_test_temp = x_test_temp[:, cols_to_keep_2]\n",
-    "x_test_temp = x_test_temp[:, cols_to_keep_3]\n",
-    "\n",
-    "categorical_features = []\n",
-    "numerical_features = []\n",
-    "\n",
-    "# find categorical and numerical features\n",
-    "for i, feature in enumerate(x_train_temp.T):\n",
-    "    if (\n",
-    "        np.unique(feature).shape[0] < 30\n",
-    "    ):  # the columns with <30 unique values are considered categorical\n",
-    "        categorical_features.append(i)\n",
-    "    else:\n",
-    "        numerical_features.append(i)\n",
-    "\n",
-    "x_train_temp[:, categorical_features] = median_imputation(\n",
-    "    x_train_temp[:, categorical_features]\n",
-    ")\n",
-    "x_test_temp[:, categorical_features] = median_imputation(\n",
-    "    x_test_temp[:, categorical_features]\n",
-    ")\n",
-    "x_train_temp[:, numerical_features] = mean_imputation(\n",
-    "    x_train_temp[:, numerical_features]\n",
-    ")\n",
-    "x_test_temp[:, numerical_features] = mean_imputation(x_test_temp[:, numerical_features])"
-   ]
-  },
-  {
-   "cell_type": "code",
-   "execution_count": 17,
-   "metadata": {},
-   "outputs": [],
-   "source": [
-    "x_train_temp = standardize(x_train_temp)\n",
-    "x_test_temp = standardize(x_test_temp)"
-   ]
-  },
-  {
-   "cell_type": "code",
-   "execution_count": 18,
-   "metadata": {},
-   "outputs": [],
-   "source": [
-    "# x_train = build_poly(x_train, 2)\n",
-    "# x_test = build_poly(x_test, 2)"
-   ]
-  },
-  {
-   "cell_type": "code",
-   "execution_count": 31,
-   "metadata": {},
-   "outputs": [
-    {
-     "name": "stdout",
-     "output_type": "stream",
-     "text": [
-      "Cross validation: 1/5\n",
-      "Training loss: 0.08609884828981772\n",
-      "Testing loss: 0.08630576980178555\n",
-      "Training f1 score: 0.2994228148655494\n",
-      "Testing f1 score: 0.2951280360164024\n",
-      "\n",
-      "Cross validation: 2/5\n",
-      "Training loss: 0.08612242491566459\n",
-      "Testing loss: 0.08622474741297086\n",
-      "Training f1 score: 0.29933676809655296\n",
-      "Testing f1 score: 0.2944873303297271\n",
-      "\n",
-      "Cross validation: 3/5\n",
-      "Training loss: 0.08638833309210706\n",
-      "Testing loss: 0.08611272219594807\n",
-      "Training f1 score: 0.29800074364328005\n",
-      "Testing f1 score: 0.29968257567169254\n",
-      "\n",
-      "Cross validation: 4/5\n",
-      "Training loss: 0.08519104285162\n",
-      "Testing loss: 0.085077084658862\n",
-      "Training f1 score: 0.29810908935283925\n",
-      "Testing f1 score: 0.3006891030223315\n",
-      "\n",
-      "Cross validation: 5/5\n",
-      "Training loss: 0.08655264442691356\n",
-      "Testing loss: 0.08708844563292753\n",
-      "Training f1 score: 0.29781692509140867\n",
-      "Testing f1 score: 0.3017148678476428\n",
-      "\n",
-      "________________________________________________________\n",
-      "Overall train accuracy:  0.6256350282658053\n",
-      "Overall test accuracy:  0.6251268532768525\n",
-      "Overall train f1:  0.2985372682099261\n",
-      "Overall test f1:  0.2983403825775593\n"
-     ]
-    }
-   ],
-   "source": [
-    "num_folds = 5\n",
-    "mod='reg_logistic'\n",
-    "max_iters=50\n",
-    "gamma=0.1\n",
-    "lambda_=0.01\n",
-    "\n",
-<<<<<<< HEAD
-    "k_indices = build_k_indices(y_train, 5, 42)\n",
-    "train_loss, test_loss, acc_train, acc_test, weights = cross_validation(\n",
-    "    y_train, x_train_temp, k_indices, 5, models[\"logistic_regression\"], model_args\n",
-    ")"
-   ]
-=======
-    "k_indices = build_k_indices(y_train, num_folds, 42)\n",
-    "train_loss, test_loss, train_accuracy, test_accuracy, train_f1, test_f1, weights = cross_validation(\n",
-    "    y_train, x_train, k_indices, num_folds, lambda_=lambda_, max_iters=max_iters, gamma=gamma, mod=mod)\n",
-    "\n",
-    "print(\"________________________________________________________\")\n",
-    "print(\"Overall train accuracy: \", np.mean(train_accuracy))\n",
-    "print(\"Overall test accuracy: \", np.mean(test_accuracy))\n",
-    "print(\"Overall train f1: \", np.mean(train_f1))\n",
-    "print(\"Overall test f1: \", np.mean(test_f1))\n"
-   ]
-  },
-  {
-   "cell_type": "code",
-   "execution_count": 41,
-   "metadata": {},
-   "outputs": [
-    {
-     "data": {
-      "text/plain": [
-       "(array([-1,  1]), array([60806, 48573]))"
-      ]
-     },
-     "execution_count": 41,
-     "metadata": {},
-     "output_type": "execute_result"
-    }
-   ],
-   "source": [
-    "#make predictions\n",
-    "y_pred = np.dot(x_test, weights)\n",
-    "if mod=='reg_logistic' or mod=='logistic':\n",
-    "    y_pred=sigmoid(y_pred)\n",
-    "\n",
-    "y_pred=np.where(y_pred>0.5, 1, 0)\n",
-    "y_pred[np.where(y_pred == 0)] = -1\n",
-    "np.unique(y_pred, return_counts=True)"
-   ]
-  },
-  {
-   "cell_type": "code",
-   "execution_count": 42,
-   "metadata": {},
-   "outputs": [],
-   "source": [
-    "create_csv_submission(test_ids, y_pred, \"reg_logistic_1.csv\")"
-   ]
->>>>>>> 77421c90
-  }
- ],
- "metadata": {
-  "kernelspec": {
-   "display_name": "Python 3",
-   "language": "python",
-   "name": "python3"
-  },
-  "language_info": {
-   "codemirror_mode": {
-    "name": "ipython",
-    "version": 3
+   "metadata": {
+      "kernelspec": {
+         "display_name": "Python 3",
+         "language": "python",
+         "name": "python3"
+      },
+      "language_info": {
+         "codemirror_mode": {
+            "name": "ipython",
+            "version": 3
+         },
+         "file_extension": ".py",
+         "mimetype": "text/x-python",
+         "name": "python",
+         "nbconvert_exporter": "python",
+         "pygments_lexer": "ipython3",
+         "version": "3.9.7"
+      },
+      "vscode": {
+         "interpreter": {
+            "hash": "916dbcbb3f70747c44a77c7bcd40155683ae19c65e1c03b4aa3499c5328201f1"
+         }
+      }
    },
-   "file_extension": ".py",
-   "mimetype": "text/x-python",
-   "name": "python",
-   "nbconvert_exporter": "python",
-   "pygments_lexer": "ipython3",
-   "version": "3.9.7"
-  },
-  "vscode": {
-   "interpreter": {
-    "hash": "916dbcbb3f70747c44a77c7bcd40155683ae19c65e1c03b4aa3499c5328201f1"
-   }
-  }
- },
- "nbformat": 4,
- "nbformat_minor": 2
+   "nbformat": 4,
+   "nbformat_minor": 2
 }